"""This is a python 3.9 compatible version of process.py that doesn't use match or any other 3.10+ feature
"""

import asyncio
from asyncio.subprocess import Process
from dataclasses import dataclass, field
from os import _Environ  # type: ignore
from pathlib import Path
from subprocess import PIPE
from typing import IO, Any, Literal, Optional, Union


@dataclass
class Run:
    cmd: str
    args: list[str] = field(default_factory=list)
    stdin: Union[int, IO[Any], None] = None
    stdout: Union[int, IO[Any]] = PIPE
    stderr: Union[int, IO[Any]] = PIPE
    shell: bool = False
    cwd: Union[str, Path, None] = None
    bufsize = 0
    text: Union[bool, None] = None
    sudo: bool = False
    output: str = ""
    env: Union[_Environ[str], None] = field(repr=False, default=None)

    def __post_init__(self):
        if self.cmd.startswith("sudo") and not self.sudo:
            self.sudo = True

        # If there's a space in command, we have to run as a shell command
        if " " in self.cmd:
            self.shell = True

    def __call__(self, *, pw: Union[str, None] = None):
        if self.shell:
            return self._run_shell(pw=pw)
        else:
            return self._run_exec(pw=pw)

<<<<<<< HEAD
    async def run(self, *, pw: Union[str, None] = None, throw: bool =True) -> tuple["Run", Process]:
=======
    async def run(self, *, pw: Union[str, None] = None, throw: bool = True) -> tuple["Run", Process]:
>>>>>>> 208b083d
        proc = await self(pw=pw)
        if throw and proc.returncode != 0:
            raise Exception(f"Process failed with exit code {proc.returncode}")
        return self, proc

    async def _run_exec(self, *, pw: Union[str, None]):
        cmd = self.cmd
        args = self.args
        if self.sudo:
            cmd = "sudo"
            args = ["-S", "-k", self.cmd, *self.args]
        print(f"Running command: {cmd} {' '.join(args)}")

        proc = await asyncio.create_subprocess_exec(
            cmd,
            *args,
            stdin=asyncio.subprocess.PIPE,
            stdout=asyncio.subprocess.PIPE,
            stderr=asyncio.subprocess.PIPE,
            start_new_session=True,
            cwd=self.cwd
        )
        return await self._get_output(proc, pw)

    async def _run_shell(self, *, pw: Union[str, None]):
        cmd = [self.cmd, *self.args]
        cmd = " ".join(cmd)
        if self.sudo:
            cmd = "sudo -S -k " + cmd.replace("sudo ", "")

        print(f"Running command: {cmd}")

        proc = await asyncio.create_subprocess_shell(
            cmd,
            stdin=asyncio.subprocess.PIPE,
            stdout=asyncio.subprocess.PIPE,
            stderr=asyncio.subprocess.PIPE,
            start_new_session=True,
            cwd=self.cwd
        )
        return await self._get_output(proc, pw)

    async def _read_stream(self, proc: Process, stream: Literal["stdout", "stderr"]):
        std_stream = proc.stdout if stream == "stdout" else proc.stderr
        while std_stream is not None and not std_stream.at_eof():
            out = await std_stream.readline()
            out = out.decode()
            self.output += out
            print(out, end="")

    async def _get_output(self, proc: Process, pw: Optional[str]) -> Process:
        # Read the lines in stderr
        if self.sudo and isinstance(pw, str):
            while True:
                if proc.stderr is None:
                    break
                line = await proc.stderr.readuntil(b": ")
                line = line.decode()

                if self.sudo and line.startswith("[sudo]"):
                    print(line)
                if proc.stdin is None:
                    raise Exception("no stdin on child process")
                else:
                    proc.stdin.write(f"{pw}\n".encode())
                    break
        elif self.sudo and pw is None:
            raise Exception("self.sudo was True, but no password was provided")
        else:
            ...

        out_task = asyncio.create_task(self._read_stream(proc, "stdout"))
        err_task = asyncio.create_task(self._read_stream(proc, "stderr"))
        await out_task
        await err_task

        return proc


__all__ = ["Run"]

if __name__ == "__main__":

    async def main():
        run = Run(cmd="ls", args=["-al", "/usr/local"], shell=True)
        # with asyncio.Runner() as launcher:
        #     coro = run()
        #     launcher.run(coro)

        # Run all the subprocesses concurrently
        multi = await asyncio.gather(
            run(),
        )
        # note, we don't have to return multi
        print(multi[0])

    run = Run(cmd="sudo dnf", args=["update", "-y"])
    pw = input("Password: ")
    asyncio.run(run(pw=pw))<|MERGE_RESOLUTION|>--- conflicted
+++ resolved
@@ -39,11 +39,7 @@
         else:
             return self._run_exec(pw=pw)
 
-<<<<<<< HEAD
-    async def run(self, *, pw: Union[str, None] = None, throw: bool =True) -> tuple["Run", Process]:
-=======
     async def run(self, *, pw: Union[str, None] = None, throw: bool = True) -> tuple["Run", Process]:
->>>>>>> 208b083d
         proc = await self(pw=pw)
         if throw and proc.returncode != 0:
             raise Exception(f"Process failed with exit code {proc.returncode}")
