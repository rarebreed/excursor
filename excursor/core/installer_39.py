--- conflicted
+++ resolved
@@ -194,7 +194,6 @@
 
     async def _install_sysdeps(self):
         """Install system deps"""
-<<<<<<< HEAD
         # brew doesn't have a -y option
         if self.sys_installer.distro == "linux":
             pass
@@ -207,17 +206,6 @@
 
         _, proc = await self.sys_installer.install(self.devel_libs, pw=self.pw, flags="-y")
         print(f"{proc.returncode}")
-=======
-        if self.sys_installer.distro == "linux":
-            pass
-
-        _, proc = await self.sys_installer.install(self.devel_libs, pw=self.pw, flags="-y")
-        if self.sys_installer.distro == "macos":
-            which = Run("xocde-select --version")
-            _, proc = await which.run(throw=False)
-            if proc.returncode != 0:
-                await Run("xcode-select --install").run()
->>>>>>> 08b1c0f9
 
     async def _install_asdf(self):
         """Install asdf"""
