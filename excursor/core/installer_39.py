--- conflicted
+++ resolved
@@ -66,12 +66,6 @@
             flags = []
         elif isinstance(flags, str):
             flags = flags.split(" ")
-<<<<<<< HEAD
-        else:
-            ...
-=======
-
->>>>>>> 208b083d
         flags_str = " ".join(f"{f}" for f in flags)
         extra_cmds = " ".join(f"--{k} {v}" for k, v in extras.items())
         return f"{flags_str} {extra_cmds}"
@@ -260,10 +254,6 @@
 
     async def install_sysdeps(self):
         """Install system deps"""
-<<<<<<< HEAD
-
-=======
->>>>>>> 208b083d
         flags = "-y"
         if self.sys_installer.manager == "brew":
             flags = None
@@ -384,11 +374,7 @@
             await Run("curl -sSL https://install.python-poetry.org | python3 -").run()
             print("reactivate your virtual env")
 
-<<<<<<< HEAD
-    async def _create_venv(self, name: str ="venv"):
-=======
     async def create_venv(self, name: str = "venv"):
->>>>>>> 208b083d
         self._check_venv()
         env = self.set_asdf_path()
         await Run("pipx install virtualenv", env=env).run()
@@ -434,20 +420,12 @@
             await Run("curl -sSL https://install.python-poetry.org | python3 - --uninstall").run()
             print("reactivate your virtual env")
 
-<<<<<<< HEAD
-    async def _uninstall_venv(self, name: str ="venv"):
-=======
     async def uninstall_venv(self, name: str = "venv"):
->>>>>>> 208b083d
         self._check_venv()
         env = self.set_asdf_path()
         await Run("pipx uninstall virtualenv", env=env).run()
 
-<<<<<<< HEAD
-        sh, _= await Run("which virtualenv").run()
-=======
         sh, _ = await Run("which virtualenv").run()
->>>>>>> 208b083d
         print(sh.output)
 
 
