--- conflicted
+++ resolved
@@ -56,28 +56,12 @@
   },
   {
    "cell_type": "code",
-<<<<<<< HEAD
-   "execution_count": 75,
-=======
-   "execution_count": 16,
->>>>>>> caec025a
    "metadata": {},
    "outputs": [
     {
      "name": "stdout",
      "output_type": "stream",
      "text": [
-<<<<<<< HEAD
-      "2023-08-27 00:00:00\n",
-      "EventDetails(uuid=UUID('46f67ae7-c41d-4943-aaba-c128e6bc5ed3'), created=datetime.datetime(2023, 9, 11, 5, 44, 13, 522679, tzinfo=datetime.timezone.utc), s3_path='s3://foo')\n",
-      "{\n",
-      "  \"uuid\": \"388c62b3-3fd0-420c-8eb7-a039b5f0858f\",\n",
-      "  \"created\": \"2023-09-11T05:44:13.523687+00:00\",\n",
-      "  \"s3_path\": \"s3://foo\"\n",
-      "}\n"
-=======
-      "2023-08-27 00:00:00\n"
->>>>>>> caec025a
      ]
     }
    ],
@@ -180,69 +164,12 @@
   },
   {
    "cell_type": "code",
-<<<<<<< HEAD
-   "execution_count": 77,
-=======
-   "execution_count": 15,
->>>>>>> caec025a
    "metadata": {},
    "outputs": [
     {
      "name": "stdout",
      "output_type": "stream",
      "text": [
-<<<<<<< HEAD
-      "┌──────────────────────┬──────────────────────┬──────────────────────┬─────────────────────────────────────────────────┐\n",
-      "│    test_example_1    │   test_dt_endpoint   │    test_it_works     │                  test_service                   │\n",
-      "│ struct(executed_on…  │ struct(executed_on…  │ struct(executed_on…  │ struct(executed_on varchar, result varchar, d…  │\n",
-      "├──────────────────────┼──────────────────────┼──────────────────────┼─────────────────────────────────────────────────┤\n",
-      "│ {'executed_on': 20…  │ {'executed_on': 20…  │ {'executed_on': 20…  │ NULL                                            │\n",
-      "│ {'executed_on': 20…  │ {'executed_on': 20…  │ {'executed_on': 20…  │ {'executed_on': 2023-09-10T02:49:10.194648+00…  │\n",
-      "│ {'executed_on': 20…  │ NULL                 │ {'executed_on': 20…  │ {'executed_on': 2023-09-08T07:49:10.194904+00…  │\n",
-      "│ {'executed_on': 20…  │ {'executed_on': 20…  │ {'executed_on': 20…  │ NULL                                            │\n",
-      "│ {'executed_on': 20…  │ NULL                 │ {'executed_on': 20…  │ {'executed_on': 2023-09-06T22:49:10.195351+00…  │\n",
-      "│ {'executed_on': 20…  │ {'executed_on': 20…  │ NULL                 │ NULL                                            │\n",
-      "│ NULL                 │ {'executed_on': 20…  │ {'executed_on': 20…  │ {'executed_on': 2023-09-04T07:49:10.195816+00…  │\n",
-      "│ {'executed_on': 20…  │ {'executed_on': 20…  │ NULL                 │ {'executed_on': 2023-09-03T04:49:10.196069+00…  │\n",
-      "│ {'executed_on': 20…  │ NULL                 │ {'executed_on': 20…  │ NULL                                            │\n",
-      "│ {'executed_on': 20…  │ {'executed_on': 20…  │ NULL                 │ {'executed_on': 2023-09-01T06:49:10.196460+00…  │\n",
-      "│          ·           │          ·           │  ·                   │                        ·                        │\n",
-      "│          ·           │          ·           │  ·                   │                        ·                        │\n",
-      "│          ·           │          ·           │  ·                   │                        ·                        │\n",
-      "│ {'executed_on': 20…  │ {'executed_on': 20…  │ {'executed_on': 20…  │ {'executed_on': 2023-06-12T15:49:10.215197+00…  │\n",
-      "│ {'executed_on': 20…  │ {'executed_on': 20…  │ NULL                 │ NULL                                            │\n",
-      "│ {'executed_on': 20…  │ {'executed_on': 20…  │ {'executed_on': 20…  │ NULL                                            │\n",
-      "│ {'executed_on': 20…  │ {'executed_on': 20…  │ {'executed_on': 20…  │ NULL                                            │\n",
-      "│ NULL                 │ {'executed_on': 20…  │ {'executed_on': 20…  │ NULL                                            │\n",
-      "│ {'executed_on': 20…  │ {'executed_on': 20…  │ NULL                 │ {'executed_on': 2023-06-07T23:49:10.216365+00…  │\n",
-      "│ {'executed_on': 20…  │ {'executed_on': 20…  │ {'executed_on': 20…  │ {'executed_on': 2023-06-06T20:49:10.216524+00…  │\n",
-      "│ {'executed_on': 20…  │ NULL                 │ {'executed_on': 20…  │ {'executed_on': 2023-06-05T09:49:10.216803+00…  │\n",
-      "│ {'executed_on': 20…  │ {'executed_on': 20…  │ {'executed_on': 20…  │ {'executed_on': 2023-06-05T02:49:10.217008+00…  │\n",
-      "│ {'executed_on': 20…  │ NULL                 │ {'executed_on': 20…  │ {'executed_on': 2023-06-04T03:49:10.217290+00…  │\n",
-      "├──────────────────────┴──────────────────────┴──────────────────────┴─────────────────────────────────────────────────┤\n",
-      "│ 100 rows (20 shown)                                                                                        4 columns │\n",
-      "└──────────────────────────────────────────────────────────────────────────────────────────────────────────────────────┘\n",
-      "\n",
-      "Took 0:00:00.026913\n"
-=======
-      "Took 0:00:00.011584\n",
-      "shape: (9, 6)\n",
-      "┌──────────────────────────────────┬────────┬───────────┬─────────────────────────────────────────────────────┬─────────────┬─────────────────────────────┐\n",
-      "│ executed_on                      ┆ result ┆ duration  ┆ data_path                                           ┆ fail_messge ┆ exception                   │\n",
-      "│ ---                              ┆ ---    ┆ ---       ┆ ---                                                 ┆ ---         ┆ ---                         │\n",
-      "│ str                              ┆ str    ┆ f64       ┆ str                                                 ┆ str         ┆ str                         │\n",
-      "╞══════════════════════════════════╪════════╪═══════════╪═════════════════════════════════════════════════════╪═════════════╪═════════════════════════════╡\n",
-      "│ 2023-08-25T13:49:10.198165+00:00 ┆ error  ┆ 41.49017  ┆ s3://my-bucket/test_results/2023-08-25-13-49-10.js… ┆ null        ┆ NullPointerException on foo │\n",
-      "│ 2023-08-15T15:49:10.200500+00:00 ┆ error  ┆ 45.131833 ┆ s3://my-bucket/test_results/2023-08-15-15-49-10.js… ┆ null        ┆ NullPointerException on foo │\n",
-      "│ 2023-08-11T12:49:10.201484+00:00 ┆ error  ┆ 23.442876 ┆ s3://my-bucket/test_results/2023-08-11-12-49-10.js… ┆ null        ┆ NullPointerException on foo │\n",
-      "│ 2023-07-27T02:49:10.205027+00:00 ┆ error  ┆ 14.605864 ┆ s3://my-bucket/test_results/2023-07-27-02-49-10.js… ┆ null        ┆ NullPointerException on foo │\n",
-      "│ 2023-07-11T23:49:10.208480+00:00 ┆ error  ┆ 1.360033  ┆ s3://my-bucket/test_results/2023-07-11-23-49-10.js… ┆ null        ┆ NullPointerException on foo │\n",
-      "│ 2023-07-10T01:49:10.208982+00:00 ┆ error  ┆ 17.926227 ┆ s3://my-bucket/test_results/2023-07-10-01-49-10.js… ┆ null        ┆ NullPointerException on foo │\n",
-      "│ 2023-07-01T22:49:10.210834+00:00 ┆ error  ┆ 40.812621 ┆ s3://my-bucket/test_results/2023-07-01-22-49-10.js… ┆ null        ┆ NullPointerException on foo │\n",
-      "│ 2023-06-27T10:49:10.211749+00:00 ┆ error  ┆ 46.06467  ┆ s3://my-bucket/test_results/2023-06-27-10-49-10.js… ┆ null        ┆ NullPointerException on foo │\n",
-      "│ 2023-06-22T14:49:10.212935+00:00 ┆ error  ┆ 29.250098 ┆ s3://my-bucket/test_results/2023-06-22-14-49-10.js… ┆ null        ┆ NullPointerException on foo │\n",
-      "└──────────────────────────────────┴────────┴───────────┴─────────────────────────────────────────────────────┴─────────────┴─────────────────────────────┘\n"
->>>>>>> caec025a
      ]
     }
    ],
