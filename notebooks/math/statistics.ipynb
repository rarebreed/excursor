{
 "cells": [
  {
   "cell_type": "markdown",
   "metadata": {},
   "source": [
    "## Probability\n",
    "\n",
    "We will cover basic probability theorems\n",
    "\n",
    "- Basics\n",
    "- Disjoint probability\n",
    "- Dependent probability\n",
    "\n",
    "## Basics\n",
    "\n",
    "The Sample Space or S, is the set of all possible events.  For example, in rolling a die, S would be {1, 2, 3, 4, 5, 6}.\n",
    " \n",
    "We can specify a subset of events, often with A.  For example, the events of rolling a die with an even value is\n",
    "A = {2, 4, 6}.  It is important to note when we say \"A happens\", that it is _any_ element within A.\n",
    "\n",
    "> The Sample Space of rolling two d6 is {2, 3, 4, 5, 6, 7, 8, 9, 10, 11, 12}, and the event A such that the roll of \n",
    "> 2d6 is greater than 8 is A = {9, 10, 11, 12}\n",
    "\n",
    "### Probability Function\n",
    "\n",
    "A probability function (or just \"probability\") is a function of $ P: F \\Rightarrow \\mathbb{R} $\n",
    "\n",
    "- The probability that A happens is given as $ P(A) >= 0, \\forall{A} \\in F $.\n",
    "- $ P(S) = 1 $ "
   ]
  },
  {
   "cell_type": "markdown",
   "metadata": {},
   "source": [
    "## Probability of Disjoint events\n",
    "\n",
<<<<<<< HEAD
    "We must carefully distinguish when events in A or B are disjoint (ie, the events are mutually exclusive). The \n",
    "probability of P(A) or P(B) happening is\n",
=======
    "The probability of P(A) **or** P(B) happening is\n",
>>>>>>> 06e4680c
    "\n",
    "$ \\large{P(A \\cup B) = P(A) + P(B)} $\n",
    "\n",
    "The probability of P(A) **and** P(B) happening is \n",
    "\n",
    "$ \\large{P(A \\cap B) = P(A) * P(B)} $"
   ]
  },
  {
   "cell_type": "markdown",
   "metadata": {},
   "source": [
    "## Probability of Non-disjoint events\n",
    "\n",
    "Things get more complicated when events in A and B are not disjoint.  The probability of P(A) or P(B) happening then \n",
    "becomes:\n",
    "\n",
    "$ \\large{P(A \\cup B) = P(A) + P(B) - P(A \\cap B)} $\n",
    "\n",
    "This is almost the same as a union of disjoint events, except that we have to subtract events which are both in A and\n",
    "B, otherwise they would be counted twice.\n",
    "\n",
    "> Note that this rule applies to disjoint events too.  If the events are disjoint then:  \n",
    "> $ P(A \\cap B) = 0 $\n",
    ">\n",
    "> Since there are no events which are in both A and B\n",
    "\n",
    "### Intersection?\n",
    "\n",
    "But what about the intersection of A and B?  What is the probability of the intersection of two non-disjoint events?  In\n",
    "order to answer this, we need to know about conditional probabilities first."
   ]
  },
  {
   "cell_type": "markdown",
   "metadata": {},
   "source": [
    "## Conditional Probability\n",
    "\n",
    "A conditional probability is given as $ P(A|B) $ which is read as \"The probability of event A, given event B happens\".\n",
    "\n",
    "$ P(A | B) = \\frac{P(A \\cap B)}{P(B)} $\n",
    "\n",
    "> What is the probability of getting an 8 on 2 dice, when the first die is greater than 4?  Can be written as:  \n",
    "> $ P(A) = sum\\space is \\space 8 $  \n",
    "> $ P(B) = first \\space die \\space > 4 $  \n",
    "> $ P(A | B) $\n",
    "\n",
    "If we did not have the given condition, then\n",
    "\n",
    "$ P(A) = \\frac{5}{36} $\n",
    "\n",
    "However, since it is given that the first die is > 4. we reduce our sample space.  Instead of 36 combinations, we have\n",
    "only look at the first die.  There are only two cases where the value is > 4, and the sum is 8: 5,3 and 6, 2. Therefore \n",
    "\n",
    "$ P(A|B) = \\frac{2}{36} $"
   ]
  },
  {
   "cell_type": "markdown",
   "metadata": {},
   "source": [
    "## Conditional Probability: Intersection\n",
    "\n",
    "Now that we know conditional probability, we can write the intersection of two events as\n",
    "\n",
    "$ \\large{P(A \\cap B) = P(A) \\cdot P(B|A)} $\n",
    "\n",
    "> When events are disjoint, then  \n",
    "> $ P(B|A) = P(B) $  \n",
    "> because in the conditional probabiliy of B given A, we can not reduce the population size since they are disjoint"
   ]
  },
  {
   "cell_type": "markdown",
   "metadata": {},
   "source": [
    "## Bayes Rule\n",
    "\n",
    "An incredibily important theorem is Baye's Rule\n",
    "\n"
   ]
  },
  {
   "cell_type": "code",
   "execution_count": 4,
   "metadata": {},
   "outputs": [],
   "source": [
    "def bday():\n",
    "    i = 1\n",
    "    prob = 1\n",
    "    while i < 365:\n",
    "        prob = prob * (1 - i/365)\n",
    "        yield prob\n",
    "        i += 1"
   ]
  },
  {
   "cell_type": "code",
   "execution_count": null,
   "metadata": {},
   "outputs": [],
   "source": [
    "i = 0\n",
    "g = bday()\n",
    "while True:\n",
    "    if next(g) < .50:\n",
    "        break\n",
    "    i += 1\n",
    "print(i)"
   ]
  },
  {
   "cell_type": "markdown",
   "metadata": {},
   "source": [
    "## Probability Functions\n",
    "\n",
    "There are two major kinds of probability functions that we are concerned about in probability theory:\n",
    "\n",
    "- PMF: Probability Mass Functions map specific discrete value(s) to a probability\n",
    "- PDF: Probability Density Functions are used for a range of continuous values, and the sum of the area under the curve is the probability\n",
    "\n",
    "Related to these functions is the notion of a `distribution`, which is a way to describe all the possible events and the probability of each one happening.\n",
    "\n",
    "### The Binomial Distribution PMF\n",
    "\n",
    "A very important PMF is the binomial distribution.  It is used to calculate the probability of a certain number of outcomes.  The outcomes can only have two\n",
    "possible states: it happened, or it didn't happen.  For example, \"Getting two heads in a toss of 4 coins\" or \"getting at least 2 rolls of 8+ on 5d10\".  Either \n",
    "the event happens, or it didn't happen.\n",
    "\n",
    "A binomial distribution has 3 parameters:\n",
    "\n",
    "- k: The number of outcomes we want\n",
    "- n: The number of trials\n",
    "- p: The probability of the successful outcome for a single event\n",
    "\n",
    "So for example, in \"Getting two heads in a toss of 4 coins\" the values would be:\n",
    "\n",
    "- k = 2 because we are looking for 2 heads\n",
    "- n = 4 because we have 4 attempts\n",
    "- p = 1/2 since the odds of getting a single heads \n",
    "\n",
    "In the example of \"getting at least 3 rolls of 8+ on 5d10\"\n",
    "\n",
    "- k = 3 because we want 3 out of 5\n",
    "- n = 5 because we are rolling 5 dice\n",
    "- p = 3/10 since P(8+ on 1d10) = P(8 on 1d10) + P(9 on 1d10) + P(10 on 1d10) = 1/10 + 1/10 + 1/10\n",
    "\n",
    "The Binomial Distribution function can be written as \n",
    "\n",
    "$ B(k; n, p) $\n",
    "\n",
    "And it is equal to \n",
    "\n",
    "$ B(k; n, p) = N_{outcomes} * P(Desired Outcome) $ \n",
    "\n",
    "But how do we calculate $ N_{outcomes} $ and $ P(Desired Outcome) $?\n",
    "\n",
    "#### Binomial Coefficient for outcomes\n",
    "\n",
    "The $ N_{outcomes} $ can be calculated using the well known $ n \\choose k $ which is calcuated as\n",
    "\n",
    "$ \\binom{n}{k} = \\frac{n!}{k!(n-k)}! $\n",
    "\n",
    "So, lets solve the first problem.  The possible number of outcomes is\n",
    "\n",
    "$ \\binom{4}{2} = \\frac{4!}{2!(2!)} = \\frac{24}{4} = 6 $\n",
    "\n",
    "#### Calculating P(Desired Outcome)\n",
    "\n",
    "Now all we need to do is calculate the probability of the desired outcome.\n",
    "\n",
    "$ p^k * (1 - p)^{n-k} $\n",
    "\n",
    "How did we get this?  Imagine you want the case where you can get 3 8's or better on a roll of 5d10.  Let's look at the most simple example of 8,8,8,1,1.  If\n",
    "we define $ P(A) $ as _the probability of getting an 8 or better on a d10 roll_\n",
    "\n",
    "The odds of this are $ P(A) * P(A) * P(A) * \\neg{P(A)} * \\neg{P(A)} $\n"
   ]
  },
  {
   "cell_type": "code",
   "execution_count": null,
   "metadata": {},
   "outputs": [],
   "source": [
    "import math\n",
    "\n",
    "def binomial_pmf(\n",
    "    k: int,\n",
    "    n: int,\n",
    "    p: float\n",
    "):\n",
    "    num_outcomes = math.comb(n, k)\n",
    "    desired_outcome = math.pow(p, k) * math.pow(1-p, n-k)\n",
    "    print(f\"{k=}, {n=}, {p=}, {num_outcomes=}, {desired_outcome=}\")\n",
    "    return num_outcomes * desired_outcome\n",
    "\n",
    "def sum_binom(\n",
    "    k: int,\n",
    "    n: int,\n",
    "    p: float\n",
    "):\n",
    "    return sum(binomial_pmf(i, n, p) for i in range(k, n + 1))"
   ]
  },
  {
   "cell_type": "code",
   "execution_count": 21,
   "metadata": {},
   "outputs": [
    {
     "name": "stdout",
     "output_type": "stream",
     "text": [
      "k=3, n=5, p=0.3, num_outcomes=10, desired_outcome=0.013229999999999997\n",
      "k=4, n=5, p=0.3, num_outcomes=5, desired_outcome=0.00567\n",
      "k=5, n=5, p=0.3, num_outcomes=1, desired_outcome=0.0024299999999999994\n"
     ]
    },
    {
     "data": {
      "text/plain": [
       "0.16307999999999997"
      ]
     },
     "execution_count": 21,
     "metadata": {},
     "output_type": "execute_result"
    }
   ],
   "source": [
    "sum_binom(3, 5, .3)"
   ]
  }
 ],
 "metadata": {
  "kernelspec": {
   "display_name": "default",
   "language": "python",
   "name": "python3"
  },
  "language_info": {
   "codemirror_mode": {
    "name": "ipython",
    "version": 3
   },
   "file_extension": ".py",
   "mimetype": "text/x-python",
   "name": "python",
   "nbconvert_exporter": "python",
   "pygments_lexer": "ipython3",
   "version": "3.12.5"
  }
 },
 "nbformat": 4,
 "nbformat_minor": 2
}<|MERGE_RESOLUTION|>--- conflicted
+++ resolved
@@ -36,12 +36,8 @@
    "source": [
     "## Probability of Disjoint events\n",
     "\n",
-<<<<<<< HEAD
     "We must carefully distinguish when events in A or B are disjoint (ie, the events are mutually exclusive). The \n",
     "probability of P(A) or P(B) happening is\n",
-=======
-    "The probability of P(A) **or** P(B) happening is\n",
->>>>>>> 06e4680c
     "\n",
     "$ \\large{P(A \\cup B) = P(A) + P(B)} $\n",
     "\n",
@@ -113,16 +109,6 @@
     "> When events are disjoint, then  \n",
     "> $ P(B|A) = P(B) $  \n",
     "> because in the conditional probabiliy of B given A, we can not reduce the population size since they are disjoint"
-   ]
-  },
-  {
-   "cell_type": "markdown",
-   "metadata": {},
-   "source": [
-    "## Bayes Rule\n",
-    "\n",
-    "An incredibily important theorem is Baye's Rule\n",
-    "\n"
    ]
   },
   {
@@ -164,15 +150,19 @@
     "There are two major kinds of probability functions that we are concerned about in probability theory:\n",
     "\n",
     "- PMF: Probability Mass Functions map specific discrete value(s) to a probability\n",
-    "- PDF: Probability Density Functions are used for a range of continuous values, and the sum of the area under the curve is the probability\n",
+    "- PDF: Probability Density Functions are used to find the probabilty of a variable coming between a range of values.  \n",
+    "The sum of the area under the curve within this interval is the probability\n",
+    "\n",
+    "> You can think of a PMF as the instantaneous rate of change (derivative) at a specific value of x, and  PDF as the sum \n",
+    "> of the two points (the definite inttegral)\n",
     "\n",
     "Related to these functions is the notion of a `distribution`, which is a way to describe all the possible events and the probability of each one happening.\n",
     "\n",
     "### The Binomial Distribution PMF\n",
     "\n",
-    "A very important PMF is the binomial distribution.  It is used to calculate the probability of a certain number of outcomes.  The outcomes can only have two\n",
-    "possible states: it happened, or it didn't happen.  For example, \"Getting two heads in a toss of 4 coins\" or \"getting at least 2 rolls of 8+ on 5d10\".  Either \n",
-    "the event happens, or it didn't happen.\n",
+    "A very important PMF is the binomial distribution.  It is used to calculate the probability of a certain number of\n",
+    "outcomes.  The outcomes can only have two possible states: it happened, or it didn't happen.  For example, \"Getting two\n",
+    "heads in a toss of 4 coins\" or \"getting at least 2 rolls of 8+ on 5d10\".  Either the event happens, or it didn't happen.\n",
     "\n",
     "A binomial distribution has 3 parameters:\n",
     "\n",
@@ -192,13 +182,11 @@
     "- n = 5 because we are rolling 5 dice\n",
     "- p = 3/10 since P(8+ on 1d10) = P(8 on 1d10) + P(9 on 1d10) + P(10 on 1d10) = 1/10 + 1/10 + 1/10\n",
     "\n",
-    "The Binomial Distribution function can be written as \n",
-    "\n",
-    "$ B(k; n, p) $\n",
-    "\n",
-    "And it is equal to \n",
-    "\n",
-    "$ B(k; n, p) = N_{outcomes} * P(Desired Outcome) $ \n",
+    "The Binomial Distribution function can be written as $ B(k; n, p) $ And it is equal to \n",
+    "\n",
+    "$$\n",
+    "\\displaystyle B(k; n, p) = N_{outcomes} * P(Desired Outcome) \n",
+    "$$ \n",
     "\n",
     "But how do we calculate $ N_{outcomes} $ and $ P(Desired Outcome) $?\n",
     "\n",
@@ -206,7 +194,7 @@
     "\n",
     "The $ N_{outcomes} $ can be calculated using the well known $ n \\choose k $ which is calcuated as\n",
     "\n",
-    "$ \\binom{n}{k} = \\frac{n!}{k!(n-k)}! $\n",
+    "$ \\large{\\binom{n}{k} = \\frac{n!}{k!(n-k)}!} $\n",
     "\n",
     "So, lets solve the first problem.  The possible number of outcomes is\n",
     "\n",
@@ -278,6 +266,94 @@
    "source": [
     "sum_binom(3, 5, .3)"
    ]
+  },
+  {
+   "cell_type": "markdown",
+   "metadata": {},
+   "source": [
+    "## Beta Distribution\n",
+    "\n",
+    "Where the binomial distribution is a PMF, the beta distribution is a PDF.  A PMF, like the binomial distribution, \n",
+    "is for a discrete value.  A PDF, like the beta distribution, is for continuous values between a range.\n",
+    "\n",
+    "In the binomial distribution, we wanted `k` outcomes in `n` trials.  In a beta distribution, we have $ \\alpha $ which \n",
+    "is how many times we observe what we are interested in, and $ \\beta $ number of times we didn't observe what we wanted.\n",
+    "It is a subtle but important difference between `k` and $ \\alpha $ and `n` and $ \\beta $.  The total number of trials\n",
+    "is $ \\alpha + \\beta $\n",
+    "\n",
+    "The beta distribution function is defined as follows\n",
+    "\n",
+    "$$ \n",
+    "\\displaystyle B(p; \\alpha, \\beta) = \\frac{p^{\\alpha-1} \\cdot (1-p)^{\\beta-1}}{beta(\\alpha,\\beta)} \n",
+    "$$\n",
+    "\n",
+    "Where:\n",
+    "- p: the probability of an event\n",
+    "- $ \\alpha $: how many times the event of interest occurs\n",
+    "- $ \\beta $: how many times the event of interest did not occur\n",
+    "\n",
+    "\n",
+    "The $ beta(\\alpha,\\beta) $ symbol in the denominator is called the `beta Function` needs a little explanation.  It is \n",
+    "defined as:\n",
+    "\n",
+    "$$ \n",
+    "\\int_0^1 p^{\\alpha-1} \\cdot (1-p)^{\\beta-1}\n",
+    "$$\n",
+    "\n"
+   ]
+  },
+  {
+   "cell_type": "code",
+   "execution_count": null,
+   "metadata": {},
+   "outputs": [],
+   "source": [
+    "\n",
+    "\n",
+    "def betad(\n",
+    "    p: float,\n",
+    "    alpha: int,\n",
+    "    beta: int\n",
+    "):\n",
+    "    ..."
+   ]
+  },
+  {
+   "cell_type": "markdown",
+   "metadata": {},
+   "source": [
+    "## Bayes Theorem\n",
+    "\n",
+    "We can reverse the conditions, so that is we know $ P(A|B) $ then we can find $ P(B|A) $\n",
+    "\n",
+    "$$\n",
+    "P(A|B) = \\frac{P(B|A) \\cdot P(A)}{P(B)}\n",
+    "$$\n",
+    "\n",
+    "$$\n",
+    "P(B|A) = \\frac{P(A|B) \\cdot P(B)}{P(A)}\n",
+    "$$"
+   ]
+  },
+  {
+   "cell_type": "markdown",
+   "metadata": {},
+   "source": [
+    "### Posterior, Likelihood, and Prior\n",
+    "\n",
+    "Bayes formula can be broken into 3 parts:\n",
+    "\n",
+    "- The _posterior probability_ (or posterior), which is P(A|B)\n",
+    "- The _likelihood_ which is P(B|A)\n",
+    "- The _prior_ which is P(B), or our prior belief "
+   ]
+  },
+  {
+   "cell_type": "markdown",
+   "metadata": {},
+   "source": [
+    "## Parameter estimation"
+   ]
   }
  ],
  "metadata": {
