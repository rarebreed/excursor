--- conflicted
+++ resolved
@@ -27,11 +27,6 @@
 #torch = {version = "^2.0.1+cpu", optional = true, source = "pytorch"}
 torch = {version = "^2.1.1+cpu", optional = true}
 # If you are not on a mac, comment this line out
-<<<<<<< HEAD
-torch = {version = "^2.1.1", optional = true, source = "pytorch"}
-=======
-# torch = {version = "^2.1.1", optional = true, source = "pytorch"}
->>>>>>> f092f0ee
 
 # data: tools for data analytics, cleaning and ops
 # polars = {extras = ["numpy", "pandas", "pyarrow"], version = "^0.18.4", optional = true}
